package termlog

import (
	"math/rand"
	"time"
)

type stream struct {
	header     string
	quiet      bool
	timestamps bool
	id         string
	log        *Log
}

var letters = []rune("abcdefghijklmnopqrstuvwxyzABCDEFGHIJKLMNOPQRSTUVWXYZ")

func rndstr(n int) string {
	b := make([]rune, n)
	for i := range b {
		b[i] = letters[rand.Intn(len(letters))]
	}
	return string(b)
}

// Say logs a line
func (s *stream) Say(format string, args ...interface{}) {
	s.log.output(s.quiet, &line{"", s.log.format(s.timestamps, say, format, args), s})
}

// Notice logs a line with the Notice color
func (s *stream) Notice(format string, args ...interface{}) {
	s.log.output(s.quiet, &line{"", s.log.format(s.timestamps, notice, format, args), s})
}

// Warn logs a line with the Warn color
func (s *stream) Warn(format string, args ...interface{}) {
	s.log.output(s.quiet, &line{"", s.log.format(s.timestamps, warn, format, args), s})
}

// Shout logs a line with the Shout color
func (s *stream) Shout(format string, args ...interface{}) {
	s.log.output(s.quiet, &line{"", s.log.format(s.timestamps, shout, format, args), s})
}

// SayAs logs a line
func (s *stream) SayAs(name string, format string, args ...interface{}) {
	s.log.output(s.quiet, &line{name, s.log.format(s.timestamps, say, format, args), s})
}

// NoticeAs logs a line with the Notice color
func (s *stream) NoticeAs(name string, format string, args ...interface{}) {
	s.log.output(s.quiet, &line{name, s.log.format(s.timestamps, notice, format, args), s})
}

// WarnAs logs a line with the Warn color
func (s *stream) WarnAs(name string, format string, args ...interface{}) {
	s.log.output(s.quiet, &line{name, s.log.format(s.timestamps, warn, format, args), s})
}

// ShoutAs logs a line with the Shout color
func (s *stream) ShoutAs(name string, format string, args ...interface{}) {
	s.log.output(s.quiet, &line{name, s.log.format(s.timestamps, shout, format, args), s})
}

// Quiet disables output for this subgroup
func (s *stream) Quiet() {
	s.quiet = true
}

<<<<<<< HEAD
// Header immedately outputs the stream header
func (s *stream) Header() {
	s.log.mu.Lock()
	defer s.log.mu.Unlock()
	s.log.header(s)
=======
// EnableTimestamps enables timestamps for sub-entries. By default, they are on
// only for headings.
func (s *stream) EnableTimestamps() {
	s.timestamps = true
>>>>>>> f98f4956
}

func (s *stream) getID() string {
	if s.id == "" {
		s.id = rndstr(16)
	}
	return s.id
}

func (s *stream) getHeader() string {
	return s.header
}

func init() {
	rand.Seed(time.Now().UnixNano())
}<|MERGE_RESOLUTION|>--- conflicted
+++ resolved
@@ -68,18 +68,15 @@
 	s.quiet = true
 }
 
-<<<<<<< HEAD
 // Header immedately outputs the stream header
 func (s *stream) Header() {
 	s.log.mu.Lock()
 	defer s.log.mu.Unlock()
 	s.log.header(s)
-=======
-// EnableTimestamps enables timestamps for sub-entries. By default, they are on
-// only for headings.
+}
+
 func (s *stream) EnableTimestamps() {
 	s.timestamps = true
->>>>>>> f98f4956
 }
 
 func (s *stream) getID() string {
